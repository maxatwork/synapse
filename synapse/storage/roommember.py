# -*- coding: utf-8 -*-
# Copyright 2014, 2015 OpenMarket Ltd
#
# Licensed under the Apache License, Version 2.0 (the "License");
# you may not use this file except in compliance with the License.
# You may obtain a copy of the License at
#
#     http://www.apache.org/licenses/LICENSE-2.0
#
# Unless required by applicable law or agreed to in writing, software
# distributed under the License is distributed on an "AS IS" BASIS,
# WITHOUT WARRANTIES OR CONDITIONS OF ANY KIND, either express or implied.
# See the License for the specific language governing permissions and
# limitations under the License.

from twisted.internet import defer

from collections import namedtuple

from ._base import SQLBaseStore
from synapse.util.caches.descriptors import cached

from synapse.api.constants import Membership
from synapse.types import UserID

import logging

logger = logging.getLogger(__name__)


RoomsForUser = namedtuple(
    "RoomsForUser",
<<<<<<< HEAD
    ("room_id", "sender", "membership", "event_id")
=======
    ("room_id", "sender", "membership", "event_id", "stream_ordering")
>>>>>>> 17795161
)


class RoomMemberStore(SQLBaseStore):

    def _store_room_members_txn(self, txn, events):
        """Store a room member in the database.
        """
        self._simple_insert_many_txn(
            txn,
            table="room_memberships",
            values=[
                {
                    "event_id": event.event_id,
                    "user_id": event.state_key,
                    "sender": event.user_id,
                    "room_id": event.room_id,
                    "membership": event.membership,
                }
                for event in events
            ]
        )

        for event in events:
            txn.call_after(self.get_rooms_for_user.invalidate, (event.state_key,))
            txn.call_after(self.get_joined_hosts_for_room.invalidate, (event.room_id,))
            txn.call_after(self.get_users_in_room.invalidate, (event.room_id,))

    def get_room_member(self, user_id, room_id):
        """Retrieve the current state of a room member.

        Args:
            user_id (str): The member's user ID.
            room_id (str): The room the member is in.
        Returns:
            Deferred: Results in a MembershipEvent or None.
        """
        return self.runInteraction(
            "get_room_member",
            self._get_members_events_txn,
            room_id,
            user_id=user_id,
        ).addCallback(
            self._get_events
        ).addCallback(
            lambda events: events[0] if events else None
        )

    @cached(max_entries=5000)
    def get_users_in_room(self, room_id):
        def f(txn):

            rows = self._get_members_rows_txn(
                txn,
                room_id=room_id,
                membership=Membership.JOIN,
            )

            return [r["user_id"] for r in rows]
        return self.runInteraction("get_users_in_room", f)

    def get_room_members(self, room_id, membership=None):
        """Retrieve the current room member list for a room.

        Args:
            room_id (str): The room to get the list of members.
            membership (synapse.api.constants.Membership): The filter to apply
            to this list, or None to return all members with some state
            associated with this room.
        Returns:
            list of namedtuples representing the members in this room.
        """
        return self.runInteraction(
            "get_room_members",
            self._get_members_events_txn,
            room_id,
            membership=membership,
        ).addCallback(self._get_events)

    def get_rooms_for_user_where_membership_is(self, user_id, membership_list):
        """ Get all the rooms for this user where the membership for this user
        matches one in the membership list.

        Args:
            user_id (str): The user ID.
            membership_list (list): A list of synapse.api.constants.Membership
            values which the user must be in.
        Returns:
            A list of dictionary objects, with room_id, membership and sender
            defined.
        """
        if not membership_list:
            return defer.succeed(None)

        return self.runInteraction(
            "get_rooms_for_user_where_membership_is",
            self._get_rooms_for_user_where_membership_is_txn,
            user_id, membership_list
        )

    def _get_rooms_for_user_where_membership_is_txn(self, txn, user_id,
                                                    membership_list):
        where_clause = "user_id = ? AND (%s)" % (
            " OR ".join(["membership = ?" for _ in membership_list]),
        )

        args = [user_id]
        args.extend(membership_list)

        sql = (
<<<<<<< HEAD
            "SELECT m.event_id, m.room_id, m.sender, m.membership"
            " FROM room_memberships as m"
            " INNER JOIN current_state_events as c"
            " ON m.event_id = c.event_id "
            " AND m.room_id = c.room_id "
=======
            "SELECT m.room_id, m.sender, m.membership, m.event_id, e.stream_ordering"
            " FROM current_state_events as c"
            " INNER JOIN room_memberships as m"
            " ON m.event_id = c.event_id"
            " INNER JOIN events as e"
            " ON e.event_id = c.event_id"
            " AND m.room_id = c.room_id"
>>>>>>> 17795161
            " AND m.user_id = c.state_key"
            " WHERE %s"
        ) % (where_clause,)

        txn.execute(sql, args)
        return [
            RoomsForUser(**r) for r in self.cursor_to_dict(txn)
        ]

    @cached(max_entries=5000)
    def get_joined_hosts_for_room(self, room_id):
        return self.runInteraction(
            "get_joined_hosts_for_room",
            self._get_joined_hosts_for_room_txn,
            room_id,
        )

    def _get_joined_hosts_for_room_txn(self, txn, room_id):
        rows = self._get_members_rows_txn(
            txn,
            room_id, membership=Membership.JOIN
        )

        joined_domains = set(
            UserID.from_string(r["user_id"]).domain
            for r in rows
        )

        return joined_domains

    def _get_members_query(self, where_clause, where_values):
        return self.runInteraction(
            "get_members_query", self._get_members_events_txn,
            where_clause, where_values
        ).addCallbacks(self._get_events)

    def _get_members_events_txn(self, txn, room_id, membership=None, user_id=None):
        rows = self._get_members_rows_txn(
            txn,
            room_id, membership, user_id,
        )
        return [r["event_id"] for r in rows]

    def _get_members_rows_txn(self, txn, room_id, membership=None, user_id=None):
        where_clause = "c.room_id = ?"
        where_values = [room_id]

        if membership:
            where_clause += " AND m.membership = ?"
            where_values.append(membership)

        if user_id:
            where_clause += " AND m.user_id = ?"
            where_values.append(user_id)

        sql = (
            "SELECT m.* FROM room_memberships as m"
            " INNER JOIN current_state_events as c"
            " ON m.event_id = c.event_id "
            " AND m.room_id = c.room_id "
            " AND m.user_id = c.state_key"
            " WHERE %(where)s"
        ) % {
            "where": where_clause,
        }

        txn.execute(sql, where_values)
        rows = self.cursor_to_dict(txn)

        return rows

    @cached()
    def get_rooms_for_user(self, user_id):
        return self.get_rooms_for_user_where_membership_is(
            user_id, membership_list=[Membership.JOIN],
        )

    @defer.inlineCallbacks
    def user_rooms_intersect(self, user_id_list):
        """ Checks whether all the users whose IDs are given in a list share a
        room.

        This is a "hot path" function that's called a lot, e.g. by presence for
        generating the event stream. As such, it is implemented locally by
        wrapping logic around heavily-cached database queries.
        """
        if len(user_id_list) < 2:
            defer.returnValue(True)

        deferreds = [self.get_rooms_for_user(u) for u in user_id_list]

        results = yield defer.DeferredList(deferreds, consumeErrors=True)

        # A list of sets of strings giving room IDs for each user
        room_id_lists = [set([r.room_id for r in result[1]]) for result in results]

        # There isn't a setintersection(*list_of_sets)
        ret = len(room_id_lists.pop(0).intersection(*room_id_lists)) > 0

        defer.returnValue(ret)<|MERGE_RESOLUTION|>--- conflicted
+++ resolved
@@ -30,11 +30,7 @@
 
 RoomsForUser = namedtuple(
     "RoomsForUser",
-<<<<<<< HEAD
-    ("room_id", "sender", "membership", "event_id")
-=======
     ("room_id", "sender", "membership", "event_id", "stream_ordering")
->>>>>>> 17795161
 )
 
 
@@ -145,13 +141,6 @@
         args.extend(membership_list)
 
         sql = (
-<<<<<<< HEAD
-            "SELECT m.event_id, m.room_id, m.sender, m.membership"
-            " FROM room_memberships as m"
-            " INNER JOIN current_state_events as c"
-            " ON m.event_id = c.event_id "
-            " AND m.room_id = c.room_id "
-=======
             "SELECT m.room_id, m.sender, m.membership, m.event_id, e.stream_ordering"
             " FROM current_state_events as c"
             " INNER JOIN room_memberships as m"
@@ -159,7 +148,6 @@
             " INNER JOIN events as e"
             " ON e.event_id = c.event_id"
             " AND m.room_id = c.room_id"
->>>>>>> 17795161
             " AND m.user_id = c.state_key"
             " WHERE %s"
         ) % (where_clause,)
